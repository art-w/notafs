open Lwt_result.Syntax

module type DISK = Context.DISK
module type CHECKSUM = Context.CHECKSUM

module type S = sig
  module Disk : Context.A_DISK

  type t
  type error = Disk.error
  type 'a io := ('a, error) Lwt_result.t

  val pp_error : Format.formatter -> error -> unit
  val format : unit -> t io
  val of_block : unit -> t io
  val flush : t -> unit io
  val disk_space : t -> int64
  val free_space : t -> int64
  val page_size : t -> int

  type key = string list
  type file

  val filename : file -> string
  val size : file -> int io
  val exists : t -> key -> [> `Dictionary | `Value ] option
  val append_substring : file -> string -> off:int -> len:int -> unit io
  val blit_from_string : t -> file -> off:int -> len:int -> string -> unit io
  val blit_to_bytes : file -> off:int -> len:int -> bytes -> int io
  val rename : t -> src:key -> dst:key -> unit io
  val touch : t -> key -> string -> file io
  val replace : t -> key -> string -> unit io
  val remove : t -> key -> unit io
  val find_opt : t -> key -> file option
  val list : t -> key -> (string * [ `Value | `Dictionary ]) list
end

module Make_disk (B : Context.A_DISK) : S with module Disk = B = struct
  module Disk = B
  module Sector = Sector.Make (B)
  module Root = Root.Make (B)
  module Queue = Queue.Make (B)
  module Files = Files.Make (B)
  module Rope = Rope.Make (B)

  type error = B.error

  let pp_error = B.pp_error

  type key = string list

  type t =
    { root : Root.t
    ; mutable files : Files.t
    ; mutable free_queue : Queue.q
    }

  let free_space t = t.free_queue.free_sectors
  let disk_space _ = B.nb_sectors
  let page_size _ = B.page_size

  let unsafe_of_root root =
    let* payload = Root.get_payload root in
    let* free_queue = Root.get_free_queue root in
    let* files = Files.load payload in
    let* free_queue = Queue.load free_queue in
    let* () = Files.verify_checksum files in
    let+ () = Queue.verify_checksum free_queue in
    { root; files; free_queue }

  let reachable_size t =
    let roots = Root.reachable_size t.root in
    let* payload =
      let* root_payload = Root.get_payload t.root in
      if Sector.is_null_ptr root_payload
      then Lwt_result.return 0
      else Files.reachable_size t.files
    in
    let+ queue =
      let* _, root_queue, _ = Root.get_free_queue t.root in
      if Sector.is_null_ptr root_queue
      then Lwt_result.return 0
      else Queue.reachable_size t.free_queue
    in
    roots + queue + payload

  let check_size t =
    (*
       let* rs = reachable_size t in
       let+ s = Queue.size t.free_queue in
       let expected_free =
       Int64.add
       (Int64.sub B.nb_sectors (B.Id.to_int64 t.free_queue.free_start))
       (Int64.of_int s)
       in
       let used_space = Int64.to_int (Int64.sub B.nb_sectors expected_free) in
       assert (used_space = rs) ;
       assert (Int64.equal t.free_queue.free_sectors expected_free)
    *)
    ignore reachable_size ;
    ignore t ;
    Lwt_result.return ()

  let of_root root =
    let* t = unsafe_of_root root in
    let+ () = check_size t in
    (B.allocator
       := fun required ->
            let t_free_queue = t.free_queue in
            let+ free_queue, allocated = Queue.pop_front t_free_queue required in
            assert (t.free_queue == t_free_queue) ;
            t.free_queue <- free_queue ;
            allocated) ;
    t

  let format () =
    let* root = Root.format () in
    of_root root

  let of_block () = Root.load ~check:of_root ()

  let flush t =
    assert !B.safe_lru ;
    B.safe_lru := false ;
    let* required = Files.count_new t.files in
    let+ () =
      if required = 0
      then begin
        assert (B.acquire_discarded () = []) ;
        Lwt_result.return ()
      end
      else begin
        let t_free_queue = t.free_queue in
        let* free_queue = Queue.push_discarded t.free_queue in
        let* free_queue, allocated = Queue.pop_front free_queue required in
        assert (List.length allocated = required) ;
        let* free_queue, to_flush_queue = Queue.self_allocate ~free_queue in
        let* payload_root, to_flush, allocated = Files.to_payload t.files allocated in
        assert (allocated = []) ;
        let* () = Root.flush (List.rev_append to_flush_queue to_flush) in
        let* free_queue = Root.update t.root ~queue:free_queue ~payload:payload_root in
        assert (B.acquire_discarded () = []) ;
        assert (t.free_queue == t_free_queue) ;
        t.free_queue <- free_queue ;
        B.flush () ;
        check_size t
      end
    in
    B.safe_lru := true ;
    ()

  let filename t = Files.filename (fst t)

  let append_substring (_filename, rope) str ~off ~len =
    let+ t_rope = Rope.append_from !rope (str, off, off + len) in
    rope := t_rope

  let rename t ~src ~dst =
    let+ files = Files.rename t.files ~src ~dst in
    t.files <- files

  let size file = Files.size file
  let exists t file = Files.exists t.files file

  let remove t filename =
    let+ files = Files.remove t.files filename in
    t.files <- files

  let touch t filename str =
    assert (Option.is_none @@ exists t filename) ;
    let* rope = Rope.of_string str in
    let r = ref rope in
    let+ files = Files.add t.files filename r in
    t.files <- files ;
    filename, r

  let replace t filename str =
    assert (Option.is_some @@ exists t filename) ;
    let prev = Files.find t.files filename in
    let* () = Rope.free !prev in
    let+ rope = Rope.of_string str in
    prev := rope

  let blit_to_bytes filename ~off ~len bytes =
    Files.blit_to_bytes filename ~off ~len bytes

  let blit_from_string t filename ~off ~len bytes =
    Files.blit_from_string t.files filename ~off ~len bytes

  let find_opt t filename =
    match Files.find_opt t.files filename with
    | None -> None
    | Some file -> Some (filename, file)

  type file = key * Files.file

  let list t prefix = Files.list t.files prefix
end

module Make_check (Check : CHECKSUM) (Block : DISK) = struct
  let debug = false

  type error =
    [ `Read of Block.error
    | `Write of Block.write_error
    | `Invalid_checksum of Int64.t
    | `All_generations_corrupted
    | `Disk_is_full
    | `Disk_not_formatted
    | `Wrong_page_size of int
    | `Wrong_disk_size of Int64.t
    | `Wrong_checksum_algorithm of string * int
    ]

  let pp_error h = function
    | `Read e -> Block.pp_error h e
    | `Write e -> Block.pp_write_error h e
    | `Invalid_checksum id -> Format.fprintf h "Invalid_checksum %s" (Int64.to_string id)
    | `All_generations_corrupted -> Format.fprintf h "All_generations_corrupted"
    | `Disk_is_full -> Format.fprintf h "Disk_is_full"
    | `Disk_not_formatted -> Format.fprintf h "Disk_not_formatted"
    | `Wrong_page_size size -> Format.fprintf h "Wrong_page_size %i" size
    | `Wrong_disk_size size ->
      Format.fprintf h "Wrong_disk_size %s" (Int64.to_string size)
    | `Wrong_checksum_algorithm (name, byte_size) ->
      Format.fprintf h "Wrong_checksum_algorithm (%S, %i)" name byte_size

  module type S =
    S
      with type Disk.read_error = Block.error
       and type Disk.write_error = Block.write_error

  type t = T : (module S with type t = 'a) * 'a -> t

  let make_disk block =
    let open Lwt.Syntax in
    let+ (module A_disk) = Context.of_impl (module Block) (module Check) block in
    Ok (module Make_disk (A_disk) : S)

  exception Fs of error

  open Lwt.Syntax

<<<<<<< HEAD
  let catch fn =
    Lwt.catch fn (fun e ->
      Format.printf "ERROR: %s@." (Printexc.to_string e) ;
      Printexc.print_backtrace stdout ;
      Format.printf "@." ;
      raise e)

  let catch' fn =
    try fn () with
    | e ->
      Format.printf "ERROR: %s@." (Printexc.to_string e) ;
      Printexc.print_backtrace stdout ;
      Format.printf "@." ;
      raise e

  let or_fail pp s lwt =
    Lwt.map
      (function
       | Ok r -> r
       | Error err ->
         Format.printf "ERROR: %a@." pp err ;
         failwith s)
=======
  let or_fail _ lwt =
    Lwt.map
      (function
       | Ok r -> r
       | Error e -> raise (Fs e))
>>>>>>> 8a6e3f0c
      lwt

  let split_filename filename =
    List.filter (fun s -> s <> "") @@ String.split_on_char '/' filename

  let format block =
<<<<<<< HEAD
    catch
    @@ fun () ->
    if debug then Format.printf "Notafs.format@." ;
    let* (module A_disk) = Context.of_impl (module B) (module Check) block in
    let (module S) = (module Make_disk (A_disk) : S) in
    or_fail S.pp_error "Notafs.format"
=======
    or_fail "Notafs.format"
>>>>>>> 8a6e3f0c
    @@
    let open Lwt_result.Syntax in
    let* (module S) = make_disk block in
    let+ (t : S.t) = S.format () in
    T ((module S), t)

  let stats (T ((module S), _)) = Stats.snapshot S.Disk.stats

  let of_block block =
    let* (module A_disk) = Context.of_impl (module Block) (module Check) block in
    let (module S) = (module Make_disk (A_disk) : S) in
    or_fail S.pp_error "Notafs.of_block"
    @@
    let open Lwt_result.Syntax in
    let+ (t : S.t) = S.of_block () in
    T ((module S), t)

<<<<<<< HEAD
  let flush (T ((module S), t)) =
    catch
    @@ fun () ->
    if debug then Format.printf "Notafs.flush@." ;
    or_fail S.pp_error "Notafs.flush" @@ S.flush t

  let exists (T ((module S), t)) filename =
    catch'
    @@ fun () ->
    if debug then Format.printf "Notafs.exists@." ;
    let filename = split_filename filename in
    S.exists t filename

  type file = File : (module S with type t = 'a and type file = 'b) * 'a * 'b -> file

  let find (T ((module S), t)) filename =
    catch'
    @@ fun () ->
    if debug then Format.printf "Notafs.find %S@." filename ;
    let filename = split_filename filename in
    match S.find_opt t filename with
=======
  let flush (T ((module X), t)) = or_fail "Notafs.flush" @@ X.flush t
  let mem (T ((module X), t)) filename = X.mem t filename

  type file = File : (module S with type t = 'a and type file = 'b) * 'a * 'b -> file

  let find (T ((module X), t)) filename =
    match X.find_opt t filename with
>>>>>>> 8a6e3f0c
    | None -> None
    | Some file -> Some (File ((module S), t, file))

<<<<<<< HEAD
  let filename (File ((module S), _, file)) =
    catch'
    @@ fun () ->
    if debug then Format.printf "Notafs.filename@." ;
    S.filename file

  let remove (T ((module S), t)) filename =
    catch
    @@ fun () ->
    if debug then Format.printf "Notafs.remove@." ;
    let filename = split_filename filename in
    or_fail S.pp_error "Notafs.remove" @@ S.remove t filename

  let replace (T ((module S), t)) filename contents =
    catch
    @@ fun () ->
    if debug then Format.printf "Notafs.replace@." ;
    let filename = split_filename filename in
    or_fail S.pp_error "Notafs.replace" @@ S.replace t filename contents

  let touch (T ((module S), t)) filename contents =
    catch
    @@ fun () ->
    if debug then Format.printf "Notafs.touch %S@." filename ;
    or_fail S.pp_error "Notafs.touch"
=======
  let filename (File ((module X), _, file)) = X.filename file
  let remove (T ((module X), t)) filename = or_fail "Notafs.remove" @@ X.remove t filename

  let replace (T ((module X), t)) filename contents =
    or_fail "Notafs.replace" @@ X.replace t filename contents

  let touch (T ((module X), t)) filename contents =
    or_fail "Notafs.touch"
>>>>>>> 8a6e3f0c
    @@
    let open Lwt_result.Syntax in
    let filename = split_filename filename in
    let+ file = S.touch t filename contents in
    File ((module S), t, file)

<<<<<<< HEAD
  let rename (T ((module S), t)) ~src ~dst =
    catch
    @@ fun () ->
=======
  let rename (T ((module X), t)) ~src ~dst =
>>>>>>> 8a6e3f0c
    if debug then Format.printf "Notafs.rename@." ;
    let src = split_filename src in
    let dst = split_filename dst in
    or_fail S.pp_error "Notafs.rename" @@ S.rename t ~src ~dst

<<<<<<< HEAD
  let append_substring (File ((module S), _, file)) str ~off ~len =
    catch
    @@ fun () ->
    if debug then Format.printf "Notafs.append_substring@." ;
    or_fail S.pp_error "Notafs.append_substring" @@ S.append_substring file str ~off ~len

  let blit_to_bytes (File ((module S), _, file)) ~off ~len bytes =
    catch
    @@ fun () ->
    if debug then Format.printf "Notafs.blit_to_bytes@." ;
    or_fail S.pp_error "Notafs.blit_to_bytes" @@ S.blit_to_bytes file ~off ~len bytes

  let blit_from_string (File ((module S), t, file)) ~off ~len string =
    catch
    @@ fun () ->
    if debug then Format.printf "Notafs.blit_from_string@." ;
    or_fail S.pp_error "Notafs.blit_from_string"
    @@ S.blit_from_string t file ~off ~len string

  let size (File ((module S), _, file)) =
    catch
    @@ fun () ->
    if debug then Format.printf "Notafs.size@." ;
    or_fail S.pp_error "Notafs.size"
=======
  let append_substring (File ((module X), _, file)) str ~off ~len =
    or_fail "Notafs.append_substring" @@ X.append_substring file str ~off ~len

  let blit_to_bytes (File ((module X), _, file)) ~off ~len bytes =
    or_fail "Notafs.blit_to_bytes" @@ X.blit_to_bytes file ~off ~len bytes

  let blit_from_string (File ((module X), t, file)) ~off ~len string =
    or_fail "Notafs.blit_from_string" @@ X.blit_from_string t file ~off ~len string

  let size (File ((module X), _, file)) =
    or_fail "Notafs.size"
>>>>>>> 8a6e3f0c
    @@
    let open Lwt_result.Syntax in
    let+ r = S.size file in
    if debug then Format.printf "Notafs.size: %i@." r ;
    r
end

module No_checksum = struct
  type t = unit

  let name = "NO-CHECK"
  let equal = ( = )
  let default = ()
  let digest_bigstring _ _ _ _ = ()
  let to_int32 _ = Int32.zero
  let of_int32 _ = ()
  let byte_size = 0
  let read _ _ = ()
  let write _ _ _ = ()
end

module Adler32 = struct
  include Checkseum.Adler32

  let name = "ADLER-32"
  let byte_size = 4
  let read cstruct offset = of_int32 @@ Cstruct.HE.get_uint32 cstruct offset
  let write cstruct offset v = Cstruct.HE.set_uint32 cstruct offset (to_int32 v)
end

module Make (B : DISK) = Make_check (Adler32) (B)

let metadatas (type a) (module Block : DISK with type t = a) (block : a) =
  let open Lwt.Syntax in
  let* (module A_disk) = Context.of_impl (module Block) (module No_checksum) block in
  let (module H) =
    (module Header.Make (A_disk) : Header.CONFIG with type error = A_disk.error)
  in
  let+ result = H.load_config () in
  match result with
  | Ok config -> Ok config
  | Error `Disk_not_formatted -> Error `Disk_not_formatted
  | Error _ -> failwith "error"<|MERGE_RESOLUTION|>--- conflicted
+++ resolved
@@ -241,52 +241,27 @@
 
   open Lwt.Syntax
 
-<<<<<<< HEAD
-  let catch fn =
-    Lwt.catch fn (fun e ->
-      Format.printf "ERROR: %s@." (Printexc.to_string e) ;
-      Printexc.print_backtrace stdout ;
-      Format.printf "@." ;
-      raise e)
-
-  let catch' fn =
-    try fn () with
-    | e ->
-      Format.printf "ERROR: %s@." (Printexc.to_string e) ;
-      Printexc.print_backtrace stdout ;
-      Format.printf "@." ;
-      raise e
-
   let or_fail pp s lwt =
     Lwt.map
       (function
        | Ok r -> r
        | Error err ->
-         Format.printf "ERROR: %a@." pp err ;
-         failwith s)
-=======
-  let or_fail _ lwt =
-    Lwt.map
-      (function
-       | Ok r -> r
-       | Error e -> raise (Fs e))
->>>>>>> 8a6e3f0c
+         Format.printf "ERROR in %s: %a@." s pp err ;
+         raise (Fs err))
       lwt
 
   let split_filename filename =
     List.filter (fun s -> s <> "") @@ String.split_on_char '/' filename
 
   let format block =
-<<<<<<< HEAD
-    catch
-    @@ fun () ->
-    if debug then Format.printf "Notafs.format@." ;
-    let* (module A_disk) = Context.of_impl (module B) (module Check) block in
-    let (module S) = (module Make_disk (A_disk) : S) in
-    or_fail S.pp_error "Notafs.format"
-=======
+    let or_fail _ lwt =
+      Lwt.map
+        (function
+         | Ok r -> r
+         | Error err -> raise (Fs err))
+        lwt
+    in
     or_fail "Notafs.format"
->>>>>>> 8a6e3f0c
     @@
     let open Lwt_result.Syntax in
     let* (module S) = make_disk block in
@@ -304,132 +279,50 @@
     let+ (t : S.t) = S.of_block () in
     T ((module S), t)
 
-<<<<<<< HEAD
-  let flush (T ((module S), t)) =
-    catch
-    @@ fun () ->
-    if debug then Format.printf "Notafs.flush@." ;
-    or_fail S.pp_error "Notafs.flush" @@ S.flush t
-
-  let exists (T ((module S), t)) filename =
-    catch'
-    @@ fun () ->
-    if debug then Format.printf "Notafs.exists@." ;
-    let filename = split_filename filename in
-    S.exists t filename
+  let flush (T ((module S), t)) = or_fail S.pp_error "Notafs.flush" @@ S.flush t
+  let exists (T ((module S), t)) filename = S.exists t (split_filename filename)
 
   type file = File : (module S with type t = 'a and type file = 'b) * 'a * 'b -> file
 
   let find (T ((module S), t)) filename =
-    catch'
-    @@ fun () ->
-    if debug then Format.printf "Notafs.find %S@." filename ;
-    let filename = split_filename filename in
-    match S.find_opt t filename with
-=======
-  let flush (T ((module X), t)) = or_fail "Notafs.flush" @@ X.flush t
-  let mem (T ((module X), t)) filename = X.mem t filename
-
-  type file = File : (module S with type t = 'a and type file = 'b) * 'a * 'b -> file
-
-  let find (T ((module X), t)) filename =
-    match X.find_opt t filename with
->>>>>>> 8a6e3f0c
+    match S.find_opt t (split_filename filename) with
     | None -> None
     | Some file -> Some (File ((module S), t, file))
 
-<<<<<<< HEAD
-  let filename (File ((module S), _, file)) =
-    catch'
-    @@ fun () ->
-    if debug then Format.printf "Notafs.filename@." ;
-    S.filename file
+  let filename (File ((module S), _, file)) = S.filename file
 
   let remove (T ((module S), t)) filename =
-    catch
-    @@ fun () ->
-    if debug then Format.printf "Notafs.remove@." ;
-    let filename = split_filename filename in
-    or_fail S.pp_error "Notafs.remove" @@ S.remove t filename
+    or_fail S.pp_error "Notafs.remove" @@ S.remove t (split_filename filename)
 
   let replace (T ((module S), t)) filename contents =
-    catch
-    @@ fun () ->
-    if debug then Format.printf "Notafs.replace@." ;
-    let filename = split_filename filename in
-    or_fail S.pp_error "Notafs.replace" @@ S.replace t filename contents
+    or_fail S.pp_error "Notafs.replace" @@ S.replace t (split_filename filename) contents
 
   let touch (T ((module S), t)) filename contents =
-    catch
-    @@ fun () ->
-    if debug then Format.printf "Notafs.touch %S@." filename ;
     or_fail S.pp_error "Notafs.touch"
-=======
-  let filename (File ((module X), _, file)) = X.filename file
-  let remove (T ((module X), t)) filename = or_fail "Notafs.remove" @@ X.remove t filename
-
-  let replace (T ((module X), t)) filename contents =
-    or_fail "Notafs.replace" @@ X.replace t filename contents
-
-  let touch (T ((module X), t)) filename contents =
-    or_fail "Notafs.touch"
->>>>>>> 8a6e3f0c
     @@
     let open Lwt_result.Syntax in
     let filename = split_filename filename in
     let+ file = S.touch t filename contents in
     File ((module S), t, file)
 
-<<<<<<< HEAD
   let rename (T ((module S), t)) ~src ~dst =
-    catch
-    @@ fun () ->
-=======
-  let rename (T ((module X), t)) ~src ~dst =
->>>>>>> 8a6e3f0c
     if debug then Format.printf "Notafs.rename@." ;
     let src = split_filename src in
     let dst = split_filename dst in
     or_fail S.pp_error "Notafs.rename" @@ S.rename t ~src ~dst
 
-<<<<<<< HEAD
   let append_substring (File ((module S), _, file)) str ~off ~len =
-    catch
-    @@ fun () ->
-    if debug then Format.printf "Notafs.append_substring@." ;
     or_fail S.pp_error "Notafs.append_substring" @@ S.append_substring file str ~off ~len
 
   let blit_to_bytes (File ((module S), _, file)) ~off ~len bytes =
-    catch
-    @@ fun () ->
-    if debug then Format.printf "Notafs.blit_to_bytes@." ;
     or_fail S.pp_error "Notafs.blit_to_bytes" @@ S.blit_to_bytes file ~off ~len bytes
 
   let blit_from_string (File ((module S), t, file)) ~off ~len string =
-    catch
-    @@ fun () ->
-    if debug then Format.printf "Notafs.blit_from_string@." ;
     or_fail S.pp_error "Notafs.blit_from_string"
     @@ S.blit_from_string t file ~off ~len string
 
   let size (File ((module S), _, file)) =
-    catch
-    @@ fun () ->
-    if debug then Format.printf "Notafs.size@." ;
     or_fail S.pp_error "Notafs.size"
-=======
-  let append_substring (File ((module X), _, file)) str ~off ~len =
-    or_fail "Notafs.append_substring" @@ X.append_substring file str ~off ~len
-
-  let blit_to_bytes (File ((module X), _, file)) ~off ~len bytes =
-    or_fail "Notafs.blit_to_bytes" @@ X.blit_to_bytes file ~off ~len bytes
-
-  let blit_from_string (File ((module X), t, file)) ~off ~len string =
-    or_fail "Notafs.blit_from_string" @@ X.blit_from_string t file ~off ~len string
-
-  let size (File ((module X), _, file)) =
-    or_fail "Notafs.size"
->>>>>>> 8a6e3f0c
     @@
     let open Lwt_result.Syntax in
     let+ r = S.size file in
